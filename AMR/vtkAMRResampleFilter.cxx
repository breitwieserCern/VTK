--- conflicted
+++ resolved
@@ -59,14 +59,6 @@
   if( this->ROI != NULL )
     this->ROI->Delete();
   this->ROI = NULL;
-<<<<<<< HEAD
-=======
-
-
-//  if( this->Controller != NULL)
-//    this->Controller->Delete();
-//  this->Controller = NULL;
->>>>>>> c2f60ecd
 }
 
 //-----------------------------------------------------------------------------
